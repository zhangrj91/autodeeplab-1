import torch
import torch.nn as nn
import numpy as np
from operations import *
from torch.autograd import Variable
from genotypes import PRIMITIVES
from genotypes import Genotype


class MixedOp (nn.Module):

    def __init__(self, C, stride):
        super(MixedOp, self).__init__()
        self._ops = nn.ModuleList()
        for primitive in PRIMITIVES:
            op = OPS[primitive](C, stride, False)
            if 'pool' in primitive:
                op = nn.Sequential(op, nn.BatchNorm2d(C, affine=False))
            self._ops.append(op)

    def forward(self, x, weights):
        return sum(w * op(x) for w, op in zip(weights, self._ops))


class Cell(nn.Module):

    def __init__(self, steps, block_multiplier, prev_prev_fmultiplier,
                 prev_fmultiplier_down, prev_fmultiplier_same, prev_fmultiplier_up,
                 filter_multiplier):

        super(Cell, self).__init__()
        # self.C_in = block_multiplier * filter_multiplier * block_multiplier
        # self.C_out = filter_multiplier * block_multiplier
        self.C_in = block_multiplier * filter_multiplier
        self.C_out = filter_multiplier
<<<<<<< HEAD
        self.C_prev_prev = int(prev_prev_fmultiplier * block_multiplier)
        self._prev_fmultiplier_same = prev_fmultiplier_same
        # self.C_prev_prev = int(prev_prev_fmultiplier)
        if prev_fmultiplier_down is not None:
            self.C_prev_down = int(prev_fmultiplier_down * block_multiplier)
            # self.C_prev_down = prev_fmultiplier_down
            self.preprocess_down = FactorizedReduce(
                self.C_prev_down, self.C_out, affine=False)
        if prev_fmultiplier_same is not None:
            self.C_prev_same = int(prev_fmultiplier_same * block_multiplier)
            self.preprocess_same = ReLUConvBN(
                self.C_prev_same, self.C_out, 1, 1, 0, affine=False)
=======
        # self.C_prev_prev = int(prev_prev_fmultiplier * block_multiplier)
        self.C_prev_prev = int(prev_prev_fmultiplier)
        if prev_fmultiplier_down is not None:
            # self.C_prev_down = int(prev_fmultiplier_down * block_multiplier)
            self.C_prev_down = prev_fmultiplier_down
            self.preprocess_down = FactorizedReduce(self.C_prev_down, self.C_out, affine=False)
        if prev_fmultiplier_same is not None:
            # self.C_prev_same = int(prev_fmultiplier_same * block_multiplier)
            self.C_prev_same = prev_fmultiplier_same
            self.preprocess_same = ReLUConvBN(self.C_prev_same, self.C_out, 1, 1, 0, affine=False)
>>>>>>> aca71fad
        if prev_fmultiplier_up is not None:
            # self.C_prev_up = int(prev_fmultiplier_up * block_multiplier)
            self.C_prev_up = prev_fmultiplier_up
            self.preprocess_up = FactorizedIncrease(self.C_prev_up, self.C_out)

        if prev_prev_fmultiplier != -1:
            self.pre_preprocess = ReLUConvBN(
                self.C_prev_prev, self.C_out, 1, 1, 0, affine=False)

        self._steps = steps
        self.block_multiplier = block_multiplier
        self._ops = nn.ModuleList()

        for i in range(self._steps):
            for j in range(2+i):
                stride = 1
                if prev_prev_fmultiplier == -1 and j == 0:
                    op = None
                else:
                    op = MixedOp(self.C_out, stride)
                self._ops.append(op)

        self.ReLUConvBN = ReLUConvBN(self.C_in, self.C_out, 1, 1, 0)

    def forward(self, s0, s1_down, s1_same, s1_up, n_alphas):

        if s1_down is not None:
            s1_down = self.preprocess_down(s1_down)
        if s1_same is not None:
            s1_same = self.preprocess_same(s1_same)
        if s1_up is not None:
            s1_up = self.preprocess_up(s1_up)
        all_states = []
        if s0 is not None:
            s0 = self.pre_preprocess(s0)
            if s1_down is not None:
                states_down = [s0, s1_down]
                all_states.append(states_down)
            if s1_same is not None:
                states_same = [s0, s1_same]
                all_states.append(states_same)
            if s1_up is not None:
                states_up = [s0, s1_up]
                all_states.append(states_up)
        else:
            if s1_down is not None:
                states_down = [0, s1_down]
                all_states.append(states_down)
            if s1_same is not None:
                states_same = [0, s1_same]
                all_states.append(states_same)
            if s1_up is not None:
                states_up = [0, s1_up]
                all_states.append(states_up)

        final_concates = []
        for states in all_states:
            offset = 0
            for i in range(self._steps):
                new_states = []
                for j, h in enumerate(states):
                    branch_index = offset + j
                    if self._ops[branch_index] is None:
                        continue
                    new_state = self._ops[branch_index](h, n_alphas[branch_index])
                    new_states.append(new_state)

                s = sum(new_states)
                offset += len(states)
                states.append(s)

            concat_feature = torch.cat(states[-self.block_multiplier:], dim=1)
            # final_concates.append(self.ReLUConvBN(concat_feature))
            final_concates.append(concat_feature)
        return final_concates<|MERGE_RESOLUTION|>--- conflicted
+++ resolved
@@ -29,38 +29,23 @@
                  filter_multiplier):
 
         super(Cell, self).__init__()
-        # self.C_in = block_multiplier * filter_multiplier * block_multiplier
-        # self.C_out = filter_multiplier * block_multiplier
+
         self.C_in = block_multiplier * filter_multiplier
         self.C_out = filter_multiplier
-<<<<<<< HEAD
+
         self.C_prev_prev = int(prev_prev_fmultiplier * block_multiplier)
         self._prev_fmultiplier_same = prev_fmultiplier_same
-        # self.C_prev_prev = int(prev_prev_fmultiplier)
+
         if prev_fmultiplier_down is not None:
             self.C_prev_down = int(prev_fmultiplier_down * block_multiplier)
-            # self.C_prev_down = prev_fmultiplier_down
             self.preprocess_down = FactorizedReduce(
                 self.C_prev_down, self.C_out, affine=False)
         if prev_fmultiplier_same is not None:
             self.C_prev_same = int(prev_fmultiplier_same * block_multiplier)
             self.preprocess_same = ReLUConvBN(
                 self.C_prev_same, self.C_out, 1, 1, 0, affine=False)
-=======
-        # self.C_prev_prev = int(prev_prev_fmultiplier * block_multiplier)
-        self.C_prev_prev = int(prev_prev_fmultiplier)
-        if prev_fmultiplier_down is not None:
-            # self.C_prev_down = int(prev_fmultiplier_down * block_multiplier)
-            self.C_prev_down = prev_fmultiplier_down
-            self.preprocess_down = FactorizedReduce(self.C_prev_down, self.C_out, affine=False)
-        if prev_fmultiplier_same is not None:
-            # self.C_prev_same = int(prev_fmultiplier_same * block_multiplier)
-            self.C_prev_same = prev_fmultiplier_same
-            self.preprocess_same = ReLUConvBN(self.C_prev_same, self.C_out, 1, 1, 0, affine=False)
->>>>>>> aca71fad
         if prev_fmultiplier_up is not None:
-            # self.C_prev_up = int(prev_fmultiplier_up * block_multiplier)
-            self.C_prev_up = prev_fmultiplier_up
+            self.C_prev_up = int(prev_fmultiplier_up * block_multiplier)
             self.preprocess_up = FactorizedIncrease(self.C_prev_up, self.C_out)
 
         if prev_prev_fmultiplier != -1:
@@ -80,7 +65,7 @@
                     op = MixedOp(self.C_out, stride)
                 self._ops.append(op)
 
-        self.ReLUConvBN = ReLUConvBN(self.C_in, self.C_out, 1, 1, 0)
+        #self.ReLUConvBN = ReLUConvBN(self.C_in, self.C_out, 1, 1, 0)
 
     def forward(self, s0, s1_down, s1_same, s1_up, n_alphas):
 
@@ -130,6 +115,5 @@
                 states.append(s)
 
             concat_feature = torch.cat(states[-self.block_multiplier:], dim=1)
-            # final_concates.append(self.ReLUConvBN(concat_feature))
             final_concates.append(concat_feature)
         return final_concates
--- conflicted
+++ resolved
@@ -1,16 +1,4 @@
 import warnings
-<<<<<<< HEAD
-import torch
-from auto_deeplab import AutoDeeplab
-warnings.filterwarnings('ignore')
-
-model = AutoDeeplab(19, 12).cuda()
-
-criterion = torch.nn.MSELoss().cuda()
-
-grads = {}
-
-=======
 from torch.utils.data.dataloader import DataLoader
 from dataloaders.datasets.cityscapes import CityscapesSegmentation
 from config_utils.search_args import obtain_search_args
@@ -26,35 +14,12 @@
 
 args.cuda = True
 criterion = SegmentationLosses(weight=None, cuda=args.cuda).build_loss(mode=args.loss_type)
->>>>>>> f41355e5
 
 def save_grad(name):
     def hook(grad):
         grads[name] = grad
     return hook
 
-<<<<<<< HEAD
-
-x = torch.randn((2, 3, 64, 64), requires_grad=True).cuda()
-
-y = model(x)
-
-print(y.shape)
-
-
-label = torch.randn((2, 19, 64, 64)).cuda()
-
-z = criterion(y, label)
-# 为中间变量注册梯度保存接口，存储梯度时名字为 y。
-model.betas.register_hook(save_grad('y'))
-
-# 反向传播
-z.backward()
-
-# 查看 y 的梯度值
-print(grads['y'])
-print(grads['y'].shape)
-=======
 args.crop_size = 64
 
 dataset = CityscapesSegmentation(args, r'E:\BaiduNetdiskDownload\cityscapes', 'train')
@@ -101,5 +66,4 @@
         exit()
 
 
-# 查看 y 的梯度值
->>>>>>> f41355e5
+# 查看 y 的梯度值
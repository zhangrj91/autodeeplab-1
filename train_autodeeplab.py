import argparse
import os
import numpy as np
from tqdm import tqdm
import sys
import torch
from collections import OrderedDict
from mypath import Path
from dataloaders import make_data_loader
from modeling.sync_batchnorm.replicate import patch_replication_callback
from modeling.deeplab import *
from utils.loss import SegmentationLosses
from utils.calculate_weights import calculate_weigths_labels
from utils.lr_scheduler import LR_Scheduler
from utils.saver import Saver
from utils.summaries import TensorboardSummary
from utils.metrics import Evaluator
from auto_deeplab import AutoDeeplab
<<<<<<< HEAD
import apex
try:
    from apex import amp
    APEX_AVAILABLE = True
except ModuleNotFoundError:
    APEX_AVAILABLE = False


print('working with pytorch version {}'.format(torch.__version__))
print('with cuda version {}'.format(torch.version.cuda))
print('cudnn enabled: {}'.format(torch.backends.cudnn.enabled))
print('cudnn version: {}'.format(torch.backends.cudnn.version()))
=======
from architect import Architect
torch.backends.cudnn.benchmark = True
>>>>>>> 47cf3f12

class Trainer(object):

    def __init__(self, args):
        self.args = args

        # Define Saver
        self.saver = Saver(args)
        self.saver.save_experiment_config()
        # Define Tensorboard Summary
        self.summary = TensorboardSummary(self.saver.experiment_dir)
        self.writer = self.summary.create_summary()
        self.use_amp = True if APEX_AVAILABLE else False
        self.opt_level = args.opt_level

        kwargs = {'num_workers': args.workers, 'pin_memory': True, 'drop_last':True}
        self.train_loaderA, self.train_loaderB, self.val_loader, self.test_loader, self.nclass = make_data_loader(args, **kwargs)

        if args.use_balanced_weights:
            classes_weights_path = os.path.join(Path.db_root_dir(args.dataset), args.dataset+'_classes_weights.npy')
            if os.path.isfile(classes_weights_path):
                weight = np.load(classes_weights_path)
            else:
                #if so, which trainloader to use?
                weight = calculate_weigths_labels(args.dataset, self.train_loader, self.nclass)
            weight = torch.from_numpy(weight.astype(np.float32))
        else:
            weight = None
        self.criterion = SegmentationLosses(weight=weight, cuda=args.cuda).build_loss(mode=args.loss_type)

        # Define network
        model = AutoDeeplab (num_classes=self.nclass, num_layers=12, criterion=self.criterion, filter_multiplier=self.args.filter_multiplier)
        optimizer = torch.optim.SGD(
                model.parameters(),
                args.lr,
                momentum=args.momentum,
                weight_decay=args.weight_decay
            )


        self.model, self.optimizer = model, optimizer

        self.architect_optimizer = torch.optim.Adam(self.model.arch_parameters(),
                                                    lr=args.arch_lr, betas=(0.9, 0.999),
                                                    weight_decay=args.arch_weight_decay)

        # Define Evaluator
        self.evaluator = Evaluator(self.nclass)
        # Define lr scheduler
        self.scheduler = LR_Scheduler(args.lr_scheduler, args.lr,
                                      args.epochs, len(self.train_loaderA), min_lr=args.min_lr)
<<<<<<< HEAD
=======
        # TODO: Figure out if len(self.train_loader) should be devided by two ? in other module as well

>>>>>>> 47cf3f12

        # Using cuda
        if args.cuda:
            self.model = self.model.cuda()


        # mixed precision
        if self.use_amp and args.cuda:
            keep_batchnorm_fp32 = True if (self.opt_level == 'O2' or self.opt_level == 'O3') else None

            # fix for current pytorch version with opt_level 'O1'
            if self.opt_level == 'O1' and torch.__version__ < '1.3':
                for module in self.model.modules():
                    if isinstance(module, torch.nn.modules.batchnorm._BatchNorm):
                        # Hack to fix BN fprop without affine transformation
                        if module.weight is None:
                            module.weight = torch.nn.Parameter(
                                torch.ones(module.running_var.shape, dtype=module.running_var.dtype,
                                           device=module.running_var.device), requires_grad=False)
                        if module.bias is None:
                            module.bias = torch.nn.Parameter(
                                torch.zeros(module.running_var.shape, dtype=module.running_var.dtype,
                                            device=module.running_var.device), requires_grad=False)

            print(keep_batchnorm_fp32)
            self.model, [self.optimizer, self.architect_optimizer] = amp.initialize(
                self.model, [self.optimizer, self.architect_optimizer], opt_level=self.opt_level,
                keep_batchnorm_fp32=keep_batchnorm_fp32, loss_scale="dynamic")

            print('cuda finished')


        # Using data parallel
        if args.cuda and len(self.args.gpu_ids) >1:
            if self.opt_level == 'O2' or self.opt_level == 'O3':
                print('currently cannot run with nn.DataParallel and optimization level', self.opt_level)
            self.model = torch.nn.DataParallel(self.model, device_ids=self.args.gpu_ids)
            patch_replication_callback(self.model)
            print('training on multiple-GPUs')

        #checkpoint = torch.load(args.resume)
        #print('about to load state_dict')
        #self.model.load_state_dict(checkpoint['state_dict'])
        #print('model loaded')
        #sys.exit()

        self.architect = Architect (self.model, args)
        # Resuming checkpoint
        self.best_pred = 0.0
        if args.resume is not None:
            if not os.path.isfile(args.resume):
                raise RuntimeError("=> no checkpoint found at '{}'" .format(args.resume))
            checkpoint = torch.load(args.resume)
            args.start_epoch = checkpoint['epoch']

            # if the weights are wrapped in module object we have to clean it
            if args.clean_module:
                self.model.load_state_dict(checkpoint['state_dict'])
                state_dict = checkpoint['state_dict']
                new_state_dict = OrderedDict()
                for k, v in state_dict.items():
                    name = k[7:]  # remove 'module.' of dataparallel
                    new_state_dict[name] = v
                self.model.load_state_dict(new_state_dict)

            else:
                if (torch.cuda.device_count() > 1 or args.load_parallel):
                    self.model.module.load_state_dict(checkpoint['state_dict'])
                else:
                    self.model.load_state_dict(checkpoint['state_dict'])


            if not args.ft:
                self.optimizer.load_state_dict(checkpoint['optimizer'])
            self.best_pred = checkpoint['best_pred']
            print("=> loaded checkpoint '{}' (epoch {})"
                  .format(args.resume, checkpoint['epoch']))

        # Clear start epoch if fine-tuning
        if args.ft:
            args.start_epoch = 0

    def training(self, epoch):
        train_loss = 0.0
        self.model.train()
        tbar = tqdm(self.train_loaderA)
        num_img_tr = len(self.train_loaderA)
        for i, sample in enumerate(tbar):
            image, target = sample['image'], sample['label']
            if self.args.cuda:
                image, target = image.cuda(), target.cuda()
            self.scheduler(self.optimizer, i, epoch, self.best_pred)
            self.optimizer.zero_grad()
            output = self.model(image)
            loss = self.criterion(output, target)
            if self.use_amp:
                with amp.scale_loss(loss, self.optimizer) as scaled_loss:
                    scaled_loss.backward()
            else:
                loss.backward()
            self.optimizer.step()

            if epoch >= self.args.alpha_epoch:
                search = next(iter(self.train_loaderB))
                image_search, target_search = search['image'], search['label']
                if self.args.cuda:
                    image_search, target_search = image_search.cuda (), target_search.cuda ()

                self.architect_optimizer.zero_grad()
                arch_loss = self.model._loss(image_search, target_search)
                if self.use_amp:
                    with amp.scale_loss(arch_loss, self.architect_optimizer) as arch_scaled_loss:
                        arch_scaled_loss.backward()
                else:
                    arch_loss.backward()
                self.architect_optimizer.step()


            train_loss += loss.item()
            tbar.set_description('Train loss: %.3f' % (train_loss / (i + 1)))
            #self.writer.add_scalar('train/total_loss_iter', loss.item(), i + num_img_tr * epoch)

            # Show 10 * 3 inference results each epoch
            if i % (num_img_tr // 10) == 0:
                global_step = i + num_img_tr * epoch
                self.summary.visualize_image(self.writer, self.args.dataset, image, target, output, global_step)

            #torch.cuda.empty_cache()
        self.writer.add_scalar('train/total_loss_epoch', train_loss, epoch)
        print('[Epoch: %d, numImages: %5d]' % (epoch, i * self.args.batch_size + image.data.shape[0]))
        print('Loss: %.3f' % train_loss)

        if self.args.no_val:
            # save checkpoint every epoch
            is_best = False
            if torch.cuda.device_count() > 1:
                state_dict = self.model.module.state_dict()
            else:
                state_dict = self.model.state_dict()
            self.saver.save_checkpoint({
                'epoch': epoch + 1,
                'state_dict': state_dict,
                'optimizer': self.optimizer.state_dict(),
                'best_pred': self.best_pred,
            }, is_best)


    def validation(self, epoch):
        self.model.eval()
        self.evaluator.reset()
        tbar = tqdm(self.val_loader, desc='\r')
        test_loss = 0.0

        for i, sample in enumerate(tbar):
            image, target = sample['image'], sample['label']
            if self.args.cuda:
                image, target = image.cuda(), target.cuda()
            with torch.no_grad():
                output = self.model(image)
            loss = self.criterion(output, target)
            test_loss += loss.item()
            tbar.set_description('Test loss: %.3f' % (test_loss / (i + 1)))
            pred = output.data.cpu().numpy()
            target = target.cpu().numpy()
            pred = np.argmax(pred, axis=1)
            # Add batch sample into evaluator
            self.evaluator.add_batch(target, pred)

        # Fast test during the training
        Acc = self.evaluator.Pixel_Accuracy()
        Acc_class = self.evaluator.Pixel_Accuracy_Class()
        mIoU = self.evaluator.Mean_Intersection_over_Union()
        FWIoU = self.evaluator.Frequency_Weighted_Intersection_over_Union()
        self.writer.add_scalar('val/total_loss_epoch', test_loss, epoch)
        self.writer.add_scalar('val/mIoU', mIoU, epoch)
        self.writer.add_scalar('val/Acc', Acc, epoch)
        self.writer.add_scalar('val/Acc_class', Acc_class, epoch)
        self.writer.add_scalar('val/fwIoU', FWIoU, epoch)
        print('Validation:')
        print('[Epoch: %d, numImages: %5d]' % (epoch, i * self.args.batch_size + image.data.shape[0]))
        print("Acc:{}, Acc_class:{}, mIoU:{}, fwIoU: {}".format(Acc, Acc_class, mIoU, FWIoU))
        print('Loss: %.3f' % test_loss)
        new_pred = mIoU
        if new_pred > self.best_pred:
            is_best = True
            self.best_pred = new_pred
            if len(self.args.gpu_ids) >1:
                state_dict = self.model.module.state_dict()
            else:
                state_dict = self.model.state_dict()
            self.saver.save_checkpoint({
                'epoch': epoch + 1,
                'state_dict': state_dict,
                'optimizer': self.optimizer.state_dict(),
                'best_pred': self.best_pred,
            }, is_best)

def main():
    parser = argparse.ArgumentParser(description="PyTorch DeeplabV3Plus Training")
    parser.add_argument('--backbone', type=str, default='resnet',
                        choices=['resnet', 'xception', 'drn', 'mobilenet'],
                        help='backbone name (default: resnet)')
<<<<<<< HEAD
    parser.add_argument('--opt_level', type=str, default='O1',
                        choices=['O0', 'O1', 'O2', 'O3'],
                        help='opt level for half percision training (default: 01)')
    parser.add_argument('--out-stride', type=int, default=16,
                        help='network output stride (default: 8)')
    parser.add_argument('--dataset', type=str, default='kd',
=======
    parser.add_argument('--dataset', type=str, default='cityscapes',
>>>>>>> 47cf3f12
                        choices=['pascal', 'coco', 'cityscapes', 'kd'],
                        help='dataset name (default: pascal)')
    parser.add_argument('--autodeeplab', type=str, default='search',
                        choices=['search', 'train'])
    parser.add_argument('--use-sbd', action='store_true', default=False,
                        help='whether to use SBD dataset (default: True)')
    parser.add_argument('--load-parallel', type=int, default=0)
    parser.add_argument('--clean-module', type=int, default=0)
    parser.add_argument('--workers', type=int, default=0,
                        metavar='N', help='dataloader threads')
    parser.add_argument('--base_size', type=int, default=320,
                        help='base image size')
    parser.add_argument('--crop_size', type=int, default=320,
                        help='crop image size')
    parser.add_argument('--resize', type=int, default=512,
                        help='resize image size')
    parser.add_argument('--sync-bn', type=bool, default=None,
                        help='whether to use sync bn (default: auto)')
    parser.add_argument('--freeze-bn', type=bool, default=False,
                        help='whether to freeze bn parameters (default: False)')
    parser.add_argument('--loss-type', type=str, default='ce',
                        choices=['ce', 'focal'],
                        help='loss func type (default: ce)')
    # training hyper params
    parser.add_argument('--epochs', type=int, default=None, metavar='N',
                        help='number of epochs to train (default: auto)')
    parser.add_argument('--start_epoch', type=int, default=0,
                        metavar='N', help='start epochs (default:0)')
    parser.add_argument('--filter_multiplier', type=int, default=8)
    parser.add_argument('--alpha_epoch', type=int, default=20,
                        metavar='N', help='epoch to start training alphas')
    parser.add_argument('--batch-size', type=int, default=2,
                        metavar='N', help='input batch size for \
                                training (default: auto)')
    parser.add_argument('--test-batch-size', type=int, default=None,
                        metavar='N', help='input batch size for \
                                testing (default: auto)')
    parser.add_argument('--use_balanced_weights', action='store_true', default=False,
                        help='whether to use balanced weights (default: False)')
    # optimizer params
    parser.add_argument('--lr', type=float, default=0.025, metavar='LR',
                        help='learning rate (default: auto)')
    parser.add_argument('--min_lr', type=float, default=0.001)
    parser.add_argument('--arch-lr', type=float, default=3e-3, metavar='LR',
                        help='learning rate for alpha and beta in architect searching process')

    parser.add_argument('--lr-scheduler', type=str, default='cos',
                        choices=['poly', 'step', 'cos'],
                        help='lr scheduler mode')
    parser.add_argument('--momentum', type=float, default=0.9,
                        metavar='M', help='momentum (default: 0.9)')
    parser.add_argument('--weight-decay', type=float, default=3e-4,
                        metavar='M', help='w-decay (default: 5e-4)')
    parser.add_argument('--arch-weight-decay', type=float, default=1e-3,
                        metavar='M', help='w-decay (default: 5e-4)')

    parser.add_argument('--nesterov', action='store_true', default=False,
                        help='whether use nesterov (default: False)')
    # cuda, seed and logging
    parser.add_argument('--no-cuda', action='store_true', default=
                        False, help='disables CUDA training')
    parser.add_argument('--gpu-ids', type=str, default='0',
                        help='use which gpu to train, must be a \
                        comma-separated list of integers only (default=0)')
    parser.add_argument('--seed', type=int, default=1, metavar='S',
                        help='random seed (default: 1)')
    # checking point
    parser.add_argument('--resume', type=str, default=None,
                        help='put the path to resuming file if needed')
    parser.add_argument('--checkname', type=str, default=None,
                        help='set the checkpoint name')
    # finetuning pre-trained models
    parser.add_argument('--ft', action='store_true', default=False,
                        help='finetuning on a different dataset')
    # evaluation option
    parser.add_argument('--eval-interval', type=int, default=1,
                        help='evaluuation interval (default: 1)')
    parser.add_argument('--no-val', action='store_true', default=False,
                        help='skip validation during training')

    args = parser.parse_args()
    args.cuda = not args.no_cuda and torch.cuda.is_available()
    if args.cuda:
        try:
            args.gpu_ids = [int(s) for s in args.gpu_ids.split(',')]
        except ValueError:
            raise ValueError('Argument --gpu_ids must be a comma-separated list of integers only')

    if args.sync_bn is None:
        if args.cuda and len(args.gpu_ids) > 1:
            args.sync_bn = True
        else:
            args.sync_bn = False

    # default settings for epochs, batch_size and lr
    if args.epochs is None:
        epoches = {
            'coco': 30,
            'cityscapes': 200,
            'pascal': 50,
            'kd':10
        }
        args.epochs = epoches[args.dataset.lower()]

    if args.batch_size is None:
        args.batch_size = 4 * len(args.gpu_ids)

    if args.test_batch_size is None:
        args.test_batch_size = args.batch_size

    #args.lr = args.lr / (4 * len(args.gpu_ids)) * args.batch_size


    if args.checkname is None:
        args.checkname = 'deeplab-'+str(args.backbone)
    print(args)
    torch.manual_seed(args.seed)
    trainer = Trainer(args)
    print('Starting Epoch:', trainer.args.start_epoch)
    print('Total Epoches:', trainer.args.epochs)
    for epoch in range(trainer.args.start_epoch, trainer.args.epochs):
        trainer.training(epoch)
        if not trainer.args.no_val and epoch % args.eval_interval == (args.eval_interval - 1):
            trainer.validation(epoch)

    trainer.writer.close()

if __name__ == "__main__":
   main()<|MERGE_RESOLUTION|>--- conflicted
+++ resolved
@@ -16,7 +16,7 @@
 from utils.summaries import TensorboardSummary
 from utils.metrics import Evaluator
 from auto_deeplab import AutoDeeplab
-<<<<<<< HEAD
+from architect import Architect
 import apex
 try:
     from apex import amp
@@ -29,13 +29,10 @@
 print('with cuda version {}'.format(torch.version.cuda))
 print('cudnn enabled: {}'.format(torch.backends.cudnn.enabled))
 print('cudnn version: {}'.format(torch.backends.cudnn.version()))
-=======
-from architect import Architect
+
 torch.backends.cudnn.benchmark = True
->>>>>>> 47cf3f12
 
 class Trainer(object):
-
     def __init__(self, args):
         self.args = args
 
@@ -64,14 +61,14 @@
         self.criterion = SegmentationLosses(weight=weight, cuda=args.cuda).build_loss(mode=args.loss_type)
 
         # Define network
-        model = AutoDeeplab (num_classes=self.nclass, num_layers=12, criterion=self.criterion, filter_multiplier=self.args.filter_multiplier)
+        model = AutoDeeplab (num_classes=self.nclass, num_layers=12, criterion=self.criterion, filter_multiplier=self.args.filter_multiplier,
+                             block_multiplier=self.args.block_multiplier, step=self.args.step)
         optimizer = torch.optim.SGD(
-                model.parameters(),
+                model.weight_parameters(),
                 args.lr,
                 momentum=args.momentum,
                 weight_decay=args.weight_decay
             )
-
 
         self.model, self.optimizer = model, optimizer
 
@@ -84,12 +81,7 @@
         # Define lr scheduler
         self.scheduler = LR_Scheduler(args.lr_scheduler, args.lr,
                                       args.epochs, len(self.train_loaderA), min_lr=args.min_lr)
-<<<<<<< HEAD
-=======
         # TODO: Figure out if len(self.train_loader) should be devided by two ? in other module as well
-
->>>>>>> 47cf3f12
-
         # Using cuda
         if args.cuda:
             self.model = self.model.cuda()
@@ -113,7 +105,7 @@
                                 torch.zeros(module.running_var.shape, dtype=module.running_var.dtype,
                                             device=module.running_var.device), requires_grad=False)
 
-            print(keep_batchnorm_fp32)
+            # print(keep_batchnorm_fp32)
             self.model, [self.optimizer, self.architect_optimizer] = amp.initialize(
                 self.model, [self.optimizer, self.architect_optimizer], opt_level=self.opt_level,
                 keep_batchnorm_fp32=keep_batchnorm_fp32, loss_scale="dynamic")
@@ -135,7 +127,6 @@
         #print('model loaded')
         #sys.exit()
 
-        self.architect = Architect (self.model, args)
         # Resuming checkpoint
         self.best_pred = 0.0
         if args.resume is not None:
@@ -198,14 +189,14 @@
                     image_search, target_search = image_search.cuda (), target_search.cuda ()
 
                 self.architect_optimizer.zero_grad()
-                arch_loss = self.model._loss(image_search, target_search)
+                output_search = self.model(image_search)
+                arch_loss = self.criterion(output_search, target_search)
                 if self.use_amp:
                     with amp.scale_loss(arch_loss, self.architect_optimizer) as arch_scaled_loss:
                         arch_scaled_loss.backward()
                 else:
                     arch_loss.backward()
                 self.architect_optimizer.step()
-
 
             train_loss += loss.item()
             tbar.set_description('Train loss: %.3f' % (train_loss / (i + 1)))
@@ -291,16 +282,12 @@
     parser.add_argument('--backbone', type=str, default='resnet',
                         choices=['resnet', 'xception', 'drn', 'mobilenet'],
                         help='backbone name (default: resnet)')
-<<<<<<< HEAD
-    parser.add_argument('--opt_level', type=str, default='O1',
+    parser.add_argument('--opt_level', type=str, default='O0',
                         choices=['O0', 'O1', 'O2', 'O3'],
-                        help='opt level for half percision training (default: 01)')
+                        help='opt level for half percision training (default: O0)')
     parser.add_argument('--out-stride', type=int, default=16,
                         help='network output stride (default: 8)')
     parser.add_argument('--dataset', type=str, default='kd',
-=======
-    parser.add_argument('--dataset', type=str, default='cityscapes',
->>>>>>> 47cf3f12
                         choices=['pascal', 'coco', 'cityscapes', 'kd'],
                         help='dataset name (default: pascal)')
     parser.add_argument('--autodeeplab', type=str, default='search',
@@ -330,6 +317,8 @@
     parser.add_argument('--start_epoch', type=int, default=0,
                         metavar='N', help='start epochs (default:0)')
     parser.add_argument('--filter_multiplier', type=int, default=8)
+    parser.add_argument('--block_multiplier', type=int, default=5)
+    parser.add_argument('--step', type=int, default=5)
     parser.add_argument('--alpha_epoch', type=int, default=20,
                         metavar='N', help='epoch to start training alphas')
     parser.add_argument('--batch-size', type=int, default=2,

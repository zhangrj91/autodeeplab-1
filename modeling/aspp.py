--- conflicted
+++ resolved
@@ -38,11 +38,7 @@
                 if not ly.bias is None: nn.init.constant_(ly.bias, 0)
 
 class ASPP_train(nn.Module):
-<<<<<<< HEAD
-    def __init__(self, backbone, output_stride, filter_multiplier=20, steps=5, BatchNorm=nn.BatchNorm2d, separate=False):
-=======
     def __init__(self, backbone, output_stride, filter_multiplier=20, steps=5, BatchNorm=ABN, separate=False):
->>>>>>> a5942b20
         super(ASPP_train, self).__init__()
         if backbone == 'drn':
             inplanes = 512

import torch
import torch.nn as nn
import numpy as np
import cell_level_search
from genotypes import PRIMITIVES
import torch.nn.functional as F
from operations import *
from decoding_formulas import Decoder

class AutoDeeplab (nn.Module) :
    def __init__(self, num_classes, num_layers, criterion = None, filter_multiplier = 8, block_multiplier = 5, step = 5, cell=cell_level_search.Cell):
        super(AutoDeeplab, self).__init__()

        self.cells = nn.ModuleList()
        self._num_layers = num_layers
        self._num_classes = num_classes
        self._step = step
        self._block_multiplier = block_multiplier
        self._filter_multiplier = filter_multiplier
        self._criterion = criterion
        self._initialize_alphas_betas ()
        C_initial = 128
        self.stem0 = nn.Sequential(
            nn.Conv2d(3, 64, 3, stride=2, padding=1),
            nn.BatchNorm2d(64),
            nn.ReLU ()
        )
        self.stem1 = nn.Sequential(
            nn.Conv2d(64, 64, 3, padding=1),
            nn.BatchNorm2d(64),
            nn.ReLU ()
        )
        self.stem2 = nn.Sequential(
            nn.Conv2d(64, C_initial, 3, stride=2, padding=1),
            nn.BatchNorm2d(C_initial),
            nn.ReLU ()
        )

        #C_prev_prev = 64
        intitial_fm = C_initial / self._block_multiplier
        for i in range (self._num_layers) :
        # def __init__(self, steps, multiplier, C_prev_prev, C_initial, C, rate) : rate = 0 , 1, 2  reduce rate

            if i == 0 :
                cell1 = cell (self._step, self._block_multiplier, -1,
                              None, intitial_fm, None,
                              self._filter_multiplier)
                cell2 = cell (self._step, self._block_multiplier, -1,
                              intitial_fm, None, None,
                              self._filter_multiplier * 2)
                self.cells += [cell1]
                self.cells += [cell2]
            elif i == 1 :
                cell1 = cell (self._step, self._block_multiplier, intitial_fm,
                              None, self._filter_multiplier, self._filter_multiplier * 2,
                              self._filter_multiplier)

                cell2 = cell (self._step, self._block_multiplier, -1,
                              self._filter_multiplier, self._filter_multiplier * 2, None,
                              self._filter_multiplier * 2)

                cell3 = cell (self._step, self._block_multiplier, -1,
                              self._filter_multiplier * 2, None, None,
                              self._filter_multiplier * 4)

                self.cells += [cell1]
                self.cells += [cell2]
                self.cells += [cell3]

            elif i == 2 :
                cell1 = cell (self._step, self._block_multiplier, self._filter_multiplier,
                              None, self._filter_multiplier, self._filter_multiplier * 2,
                              self._filter_multiplier)

                cell2 = cell (self._step, self._block_multiplier, self._filter_multiplier * 2,
                              self._filter_multiplier, self._filter_multiplier * 2, self._filter_multiplier * 4,
                              self._filter_multiplier * 2)

                cell3 = cell (self._step, self._block_multiplier, -1,
                              self._filter_multiplier * 2, self._filter_multiplier * 4, None,
                              self._filter_multiplier * 4)

                cell4 = cell (self._step, self._block_multiplier, -1,
                              self._filter_multiplier * 4, None, None,
                              self._filter_multiplier * 8)

                self.cells += [cell1]
                self.cells += [cell2]
                self.cells += [cell3]
                self.cells += [cell4]



            elif i == 3 :
                cell1 = cell (self._step, self._block_multiplier, self._filter_multiplier,
                              None, self._filter_multiplier, self._filter_multiplier * 2,
                              self._filter_multiplier)
<<<<<<< HEAD

                cell2 = cell (self._step, self._block_multiplier, self._filter_multiplier * 2,
                              self._filter_multiplier, self._filter_multiplier * 2, self._filter_multiplier * 4,
                              self._filter_multiplier * 2)

                cell3 = cell (self._step, self._block_multiplier, self._filter_multiplier * 4,
                              self._filter_multiplier * 2, self._filter_multiplier * 4, self._filter_multiplier * 8,
                              self._filter_multiplier * 4)

=======

                cell2 = cell (self._step, self._block_multiplier, self._filter_multiplier * 2,
                              self._filter_multiplier, self._filter_multiplier * 2, self._filter_multiplier * 4,
                              self._filter_multiplier * 2)

                cell3 = cell (self._step, self._block_multiplier, self._filter_multiplier * 4,
                              self._filter_multiplier * 2, self._filter_multiplier * 4, self._filter_multiplier * 8,
                              self._filter_multiplier * 4)
>>>>>>> 12d054e2

                cell4 = cell (self._step, self._block_multiplier, -1,
                              self._filter_multiplier * 4, self._filter_multiplier * 8, None,
                              self._filter_multiplier * 8)

<<<<<<< HEAD
=======
                cell4 = cell (self._step, self._block_multiplier, -1,
                              self._filter_multiplier * 4, self._filter_multiplier * 8, None,
                              self._filter_multiplier * 8)

>>>>>>> 12d054e2
                self.cells += [cell1]
                self.cells += [cell2]
                self.cells += [cell3]
                self.cells += [cell4]

            else :
                cell1 = cell (self._step, self._block_multiplier, self._filter_multiplier,
                                None, self._filter_multiplier, self._filter_multiplier * 2,
                                self._filter_multiplier)
<<<<<<< HEAD

                cell2 = cell (self._step, self._block_multiplier, self._filter_multiplier * 2,
                              self._filter_multiplier, self._filter_multiplier * 2, self._filter_multiplier * 4,
                              self._filter_multiplier * 2)

                cell3 = cell (self._step, self._block_multiplier, self._filter_multiplier * 4,
                                self._filter_multiplier * 2, self._filter_multiplier * 4, self._filter_multiplier * 8,
                                self._filter_multiplier * 4)

                cell4 = cell (self._step, self._block_multiplier, self._filter_multiplier * 8,
                                self._filter_multiplier * 4, self._filter_multiplier * 8, None,
                                self._filter_multiplier * 8)

                self.cells += [cell1]
                self.cells += [cell2]
                self.cells += [cell3]
                self.cells += [cell4]

=======

                cell2 = cell (self._step, self._block_multiplier, self._filter_multiplier * 2,
                              self._filter_multiplier, self._filter_multiplier * 2, self._filter_multiplier * 4,
                              self._filter_multiplier * 2)

                cell3 = cell (self._step, self._block_multiplier, self._filter_multiplier * 4,
                                self._filter_multiplier * 2, self._filter_multiplier * 4, self._filter_multiplier * 8,
                                self._filter_multiplier * 4)

                cell4 = cell (self._step, self._block_multiplier, self._filter_multiplier * 8,
                                self._filter_multiplier * 4, self._filter_multiplier * 8, None,
                                self._filter_multiplier * 8)

                self.cells += [cell1]
                self.cells += [cell2]
                self.cells += [cell3]
                self.cells += [cell4]

>>>>>>> 12d054e2
        self.aspp_4 = nn.Sequential (
            ASPP (self._block_multiplier * self._filter_multiplier, self._num_classes, 24, 24) #96 / 4 as in the paper
        )
        self.aspp_8 = nn.Sequential (
            ASPP (self._block_multiplier * self._filter_multiplier * 2, self._num_classes, 12, 12) #96 / 8
        )
        self.aspp_16 = nn.Sequential (
            ASPP (self._block_multiplier * self._filter_multiplier * 4, self._num_classes, 6, 6) #96 / 16
        )
        self.aspp_32 = nn.Sequential (
            ASPP (self._block_multiplier * self._filter_multiplier * 8, self._num_classes, 3, 3) #96 / 32
        )



    def forward (self, x) :
        # self._init_level_arr (x)
        self.level_2 = []
        self.level_4 = []
        self.level_8 = []
        self.level_16 = []
        self.level_32 = []
        temp = self.stem0 (x)
        self.level_2.append (self.stem1 (temp))
        self.level_4.append (self.stem2 (self.level_2[-1]))
    
        count = 0

        if torch.cuda.device_count() > 1:
            img_device = torch.device('cuda', x.get_device())
            normalized_alphas = F.softmax(self.alphas.to(device=img_device), dim=-1)
            normalized_bottom_betas = F.softmax(self.bottom_betas.to(device=img_device), dim=-1)
            normalized_betas8 = F.softmax(self.betas8.to(device=img_device), dim=-1)
            normalized_betas16 = F.softmax(self.betas16.to(device=img_device), dim=-1)
            normalized_top_betas = F.softmax(self.top_betas.to(device=img_device), dim=-1)
        else:
            normalized_alphas = F.softmax(self.alphas, dim=-1)
            normalized_bottom_betas = F.softmax(self.bottom_betas, dim=-1)
            normalized_betas8 = F.softmax (self.betas8, dim = -1)
            normalized_betas16 = F.softmax(self.betas16, dim=-1)
            normalized_top_betas = F.softmax(self.top_betas, dim=-1)
        for layer in range (self._num_layers - 1) :

            if layer == 0 :
                level4_new, = self.cells[count] (None, None, self.level_4[-1], None, normalized_alphas)
                count += 1
                level8_new, = self.cells[count] (None, self.level_4[-1], None, None, normalized_alphas)
                count += 1
                self.level_4.append (level4_new)
                self.level_8.append (level8_new)

            elif layer == 1 :
                level4_new_1, level4_new_2 = self.cells[count] (self.level_4[-2],
                                                                None,
                                                                self.level_4[-1],
                                                                self.level_8[-1],
                                                                normalized_alphas)
                count += 1
                level4_new = normalized_bottom_betas[layer][0] * level4_new_1 + normalized_bottom_betas[layer][1] * level4_new_2

                level8_new_1, level8_new_2 = self.cells[count] (None,
                                                                self.level_4[-1],
                                                                self.level_8[-1],
                                                                None,
                                                                normalized_alphas)
                count += 1
                level8_new = normalized_top_betas[layer][0] * level8_new_1 + normalized_top_betas[layer][1] * level8_new_2

                level16_new, = self.cells[count] (None,
                                                  self.level_8[-1],
                                                  None,
                                                  None,
                                                  normalized_alphas)
                level16_new = level16_new
                count += 1


                self.level_4.append (level4_new)
                self.level_8.append (level8_new)
                self.level_16.append (level16_new)

            elif layer == 2 :
                level4_new_1, level4_new_2 = self.cells[count] (self.level_4[-2],
                                                                None,
                                                                self.level_4[-1],
                                                                self.level_8[-1],
                                                                normalized_alphas)
                count += 1
                level4_new = normalized_bottom_betas[layer][0] * level4_new_1 + normalized_bottom_betas[layer][1] * level4_new_2

                level8_new_1, level8_new_2, level8_new_3 = self.cells[count] (self.level_8[-2],
                                                                              self.level_4[-1],
                                                                              self.level_8[-1],
                                                                              self.level_16[-1],
                                                                              normalized_alphas)
                count += 1
                level8_new = normalized_betas8[layer - 1][0] * level8_new_1 + normalized_betas8[layer - 1][1] * level8_new_2 + normalized_betas8[layer - 1][2] * level8_new_3

                level16_new_1, level16_new_2 = self.cells[count] (None,
                                                                  self.level_8[-1],
                                                                  self.level_16[-1],
                                                                  None,
                                                                  normalized_alphas)
                count += 1
                level16_new = normalized_top_betas[layer][0] * level16_new_1 + normalized_top_betas[layer][1] * level16_new_2


                level32_new, = self.cells[count] (None,
                                                  self.level_16[-1],
                                                  None,
                                                  None,
                                                  normalized_alphas)
                level32_new = level32_new
                count += 1

                self.level_4.append (level4_new)
                self.level_8.append (level8_new)
                self.level_16.append (level16_new)
                self.level_32.append (level32_new)

            elif layer == 3 :
                level4_new_1, level4_new_2 = self.cells[count] (self.level_4[-2],
                                                                None,
                                                                self.level_4[-1],
                                                                self.level_8[-1],
                                                                normalized_alphas)
                count += 1
                level4_new = normalized_bottom_betas[layer][0] * level4_new_1 + normalized_bottom_betas[layer][1] * level4_new_2

                level8_new_1, level8_new_2, level8_new_3 = self.cells[count] (self.level_8[-2],
                                                                              self.level_4[-1],
                                                                              self.level_8[-1],
                                                                              self.level_16[-1],
                                                                              normalized_alphas)
                count += 1
                level8_new = normalized_betas8[layer - 1][0] * level8_new_1 + normalized_betas8[layer - 1][1] * level8_new_2 + normalized_betas8[layer - 1][2] * level8_new_3

                level16_new_1, level16_new_2, level16_new_3 = self.cells[count] (self.level_16[-2],
                                                                                 self.level_8[-1],
                                                                                 self.level_16[-1],
                                                                                 self.level_32[-1],
                                                                                 normalized_alphas)
                count += 1
                level16_new = normalized_betas16[layer - 2][0] * level16_new_1 + normalized_betas16[layer - 2][1] * level16_new_2 + normalized_betas16[layer - 2][2] * level16_new_3


                level32_new_1, level32_new_2 = self.cells[count] (None,
                                                                  self.level_16[-1],
                                                                  self.level_32[-1],
                                                                  None,
                                                                  normalized_alphas)
                count += 1
                level32_new = normalized_top_betas[layer][0] * level32_new_1 + normalized_top_betas[layer][1] * level32_new_2


                self.level_4.append (level4_new)
                self.level_8.append (level8_new)
                self.level_16.append (level16_new)
                self.level_32.append (level32_new)


            else :
                level4_new_1, level4_new_2 = self.cells[count] (self.level_4[-2],
                                                  None,
                                                  self.level_4[-1],
                                                  self.level_8[-1],
                                                  normalized_alphas)
                count += 1
                level4_new = normalized_bottom_betas[layer][0] * level4_new_1 + normalized_bottom_betas[layer][1] * level4_new_2

                level8_new_1, level8_new_2, level8_new_3 = self.cells[count] (self.level_8[-2],
                                                                              self.level_4[-1],
                                                                              self.level_8[-1],
                                                                              self.level_16[-1],
                                                                              normalized_alphas)
                count += 1

                level8_new = normalized_betas8[layer - 1][0] * level8_new_1 + normalized_betas8[layer - 1][1] * level8_new_2 + normalized_betas8[layer - 1][2] * level8_new_3

                level16_new_1, layer16_new_2, layer16_new_3 = self.cells[count] (self.level_16[-2],
                                                                                 self.level_8[-1],
                                                                                 self.level_16[-1],
                                                                                 self.level_32[-1],
                                                                                 normalized_alphas)
                count += 1
                level16_new = normalized_betas16[layer - 2][0] * level16_new_1 + normalized_betas16[layer - 2][1] * level16_new_2 + normalized_betas16[layer - 2][2] * level16_new_3


                level32_new_1, level32_new_2 = self.cells[count] (self.level_32[-2],
                                                                  self.level_16[-1],
                                                                  self.level_32[-1],
                                                                  None,
                                                                  normalized_alphas)
                count += 1
                level32_new = normalized_top_betas[layer][0] * level32_new_1 + normalized_top_betas[layer][1] * level32_new_2


                self.level_4.append (level4_new)
                self.level_8.append (level8_new)
                self.level_16.append (level16_new)
                self.level_32.append (level32_new)

        aspp_result_4 = self.aspp_4 (self.level_4[-1])
        aspp_result_8 = self.aspp_8 (self.level_8[-1])
        aspp_result_16 = self.aspp_16 (self.level_16[-1])
        aspp_result_32 = self.aspp_32 (self.level_32[-1])
        upsample = nn.Upsample(size=x.size()[2:], mode='bilinear', align_corners=True)
        aspp_result_4 = upsample (aspp_result_4)
        aspp_result_8 = upsample (aspp_result_8)
        aspp_result_16 = upsample (aspp_result_16)
        aspp_result_32 = upsample (aspp_result_32)


        sum_feature_map = aspp_result_4 + aspp_result_8 + aspp_result_16 + aspp_result_32


        return sum_feature_map

    def _initialize_alphas_betas(self):
        k = sum(1 for i in range(self._step) for n in range(2+i))
        num_ops = len(PRIMITIVES)
        alphas = (1e-3 * torch.randn(k, num_ops)).cuda().clone().detach().requires_grad_(True)
        bottom_betas = (1e-3 * torch.randn(self._num_layers - 1, 2)).cuda().clone().detach().requires_grad_(True)
        betas8 = (1e-3 * torch.randn(self._num_layers - 2, 3)).cuda().clone().detach().requires_grad_(True)
        betas16 = (1e-3 * torch.randn(self._num_layers - 3, 3)).cuda().clone().detach().requires_grad_(True)
        top_betas = (1e-3 * torch.randn(self._num_layers - 1, 2)).cuda().clone().detach().requires_grad_(True)

        # alphas = torch.tensor (1e-3*torch.randn(k, num_ops).cuda(), requires_grad=True)
        # bottom_betas = torch.tensor (1e-3 * torch.randn(self._num_layers - 1, 2).cuda(), requires_grad=True)
        # betas8 = torch.tensor (1e-3 * torch.randn(self._num_layers - 2, 3).cuda(), requires_grad=True)
        # betas16 = torch.tensor(1e-3 * torch.randn(self._num_layers - 3, 3).cuda(), requires_grad=True)
        # top_betas = torch.tensor (1e-3 * torch.randn(self._num_layers - 1, 2).cuda(), requires_grad=True)

        self._arch_parameters = [
            alphas,
            bottom_betas,
            betas8,
            betas16,
            top_betas,
        ]
        self._arch_param_names = [
            'alphas',
            'bottom_betas',
            'betas8',
            'betas16',
            'top_betas']

        [self.register_parameter(name, torch.nn.Parameter(param)) for name, param in zip(self._arch_param_names, self._arch_parameters)]

    def decode_viterbi(self):
        decoder = Decoder(self.bottom_betas, self.betas8, self.betas16, self.top_betas)
        return decoder.viterbi_decode()

    def decode_dfs(self):
        decoder = Decoder(self.bottom_betas, self.betas8, self.betas16, self.top_betas)
        return decoder.dfs_decode()

    def arch_parameters (self) :
        return [param for name, param in self.named_parameters() if name in self._arch_param_names]

    def weight_parameters(self):
        return [param for name, param in self.named_parameters() if name not in self._arch_param_names]

    def genotype(self):
        decoder = Decoder(self.alphas_cell, self._block_multiplier, self._step)
        return decoder.genotype_decode()

    def _loss (self, input, target) :
        logits = self (input)
        return self._criterion (logits, target)


def main () :
    model = AutoDeeplab (7, 12, None)
    x = torch.tensor (torch.ones (4, 3, 224, 224))
    resultdfs = model.decode_dfs ()
    resultviterbi = model.decode_viterbi()[0]


    print (resultviterbi)
    print (model.genotype())

if __name__ == '__main__' :
    main ()<|MERGE_RESOLUTION|>--- conflicted
+++ resolved
@@ -95,7 +95,6 @@
                 cell1 = cell (self._step, self._block_multiplier, self._filter_multiplier,
                               None, self._filter_multiplier, self._filter_multiplier * 2,
                               self._filter_multiplier)
-<<<<<<< HEAD
 
                 cell2 = cell (self._step, self._block_multiplier, self._filter_multiplier * 2,
                               self._filter_multiplier, self._filter_multiplier * 2, self._filter_multiplier * 4,
@@ -105,28 +104,11 @@
                               self._filter_multiplier * 2, self._filter_multiplier * 4, self._filter_multiplier * 8,
                               self._filter_multiplier * 4)
 
-=======
-
-                cell2 = cell (self._step, self._block_multiplier, self._filter_multiplier * 2,
-                              self._filter_multiplier, self._filter_multiplier * 2, self._filter_multiplier * 4,
-                              self._filter_multiplier * 2)
-
-                cell3 = cell (self._step, self._block_multiplier, self._filter_multiplier * 4,
-                              self._filter_multiplier * 2, self._filter_multiplier * 4, self._filter_multiplier * 8,
-                              self._filter_multiplier * 4)
->>>>>>> 12d054e2
 
                 cell4 = cell (self._step, self._block_multiplier, -1,
                               self._filter_multiplier * 4, self._filter_multiplier * 8, None,
                               self._filter_multiplier * 8)
 
-<<<<<<< HEAD
-=======
-                cell4 = cell (self._step, self._block_multiplier, -1,
-                              self._filter_multiplier * 4, self._filter_multiplier * 8, None,
-                              self._filter_multiplier * 8)
-
->>>>>>> 12d054e2
                 self.cells += [cell1]
                 self.cells += [cell2]
                 self.cells += [cell3]
@@ -136,7 +118,6 @@
                 cell1 = cell (self._step, self._block_multiplier, self._filter_multiplier,
                                 None, self._filter_multiplier, self._filter_multiplier * 2,
                                 self._filter_multiplier)
-<<<<<<< HEAD
 
                 cell2 = cell (self._step, self._block_multiplier, self._filter_multiplier * 2,
                               self._filter_multiplier, self._filter_multiplier * 2, self._filter_multiplier * 4,
@@ -155,26 +136,6 @@
                 self.cells += [cell3]
                 self.cells += [cell4]
 
-=======
-
-                cell2 = cell (self._step, self._block_multiplier, self._filter_multiplier * 2,
-                              self._filter_multiplier, self._filter_multiplier * 2, self._filter_multiplier * 4,
-                              self._filter_multiplier * 2)
-
-                cell3 = cell (self._step, self._block_multiplier, self._filter_multiplier * 4,
-                                self._filter_multiplier * 2, self._filter_multiplier * 4, self._filter_multiplier * 8,
-                                self._filter_multiplier * 4)
-
-                cell4 = cell (self._step, self._block_multiplier, self._filter_multiplier * 8,
-                                self._filter_multiplier * 4, self._filter_multiplier * 8, None,
-                                self._filter_multiplier * 8)
-
-                self.cells += [cell1]
-                self.cells += [cell2]
-                self.cells += [cell3]
-                self.cells += [cell4]
-
->>>>>>> 12d054e2
         self.aspp_4 = nn.Sequential (
             ASPP (self._block_multiplier * self._filter_multiplier, self._num_classes, 24, 24) #96 / 4 as in the paper
         )
@@ -200,7 +161,7 @@
         temp = self.stem0 (x)
         self.level_2.append (self.stem1 (temp))
         self.level_4.append (self.stem2 (self.level_2[-1]))
-    
+
         count = 0
 
         if torch.cuda.device_count() > 1:

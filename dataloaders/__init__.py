from dataloaders.datasets import cityscapes, kd, coco, combine_dbs, pascal, sbd
from torch.utils.data import DataLoader
import torch.utils.data.distributed


def make_data_loader(args, **kwargs):
    if args.dist:
        print("=> Using Distribued Sampler")
        if args.dataset == 'cityscapes':
            if args.autodeeplab == 'search':
                train_set1, train_set2 = cityscapes.twoTrainSeg(args)
                num_class = train_set1.NUM_CLASSES
                sampler1 = torch.utils.data.distributed.DistributedSampler(train_set1)
                sampler2 = torch.utils.data.distributed.DistributedSampler(train_set2)
                train_loader1 = DataLoader(train_set1, batch_size=args.batch_size, shuffle=False, sampler=sampler1, **kwargs)
                train_loader2 = DataLoader(train_set2, batch_size=args.batch_size, shuffle=False, sampler=sampler2, **kwargs)

            elif args.autodeeplab == 'train':
                train_set = cityscapes.CityscapesSegmentation(args, split='retrain')
                num_class = train_set.NUM_CLASSES
                sampler1 = torch.utils.data.distributed.DistributedSampler(train_set)
                train_loader = DataLoader(train_set, batch_size=args.batch_size, shuffle=False, sampler=sampler1, **kwargs)

            else:
                raise Exception('autodeeplab param not set properly')

            val_set = cityscapes.CityscapesSegmentation(args, split='val')
            test_set = cityscapes.CityscapesSegmentation(args, split='test')
            sampler3 = torch.utils.data.distributed.DistributedSampler(val_set)
            sampler4 = torch.utils.data.distributed.DistributedSampler(test_set)
            val_loader = DataLoader(val_set, batch_size=args.batch_size, shuffle=False, sampler=sampler3, **kwargs)
            test_loader = DataLoader(test_set, batch_size=args.batch_size, shuffle=False, sampler=sampler4, **kwargs)

            if args.autodeeplab == 'search':
                return train_loader1, train_loader2, val_loader, test_loader, num_class
            elif args.autodeeplab == 'train':
                return train_loader, num_class
        else:
            raise NotImplementedError

    else:
        if args.dataset == 'pascal':
            train_set = pascal.VOCSegmentation(args, split='train')
            val_set = pascal.VOCSegmentation(args, split='val')
            if args.use_sbd:
                sbd_train = sbd.SBDSegmentation(args, split=['train', 'val'])
                train_set = combine_dbs.CombineDBs([train_set, sbd_train], excluded=[val_set])

<<<<<<< HEAD
    if args.dataset == 'pascal':
        train_set = pascal.VOCSegmentation(args, split='train')
        val_set = pascal.VOCSegmentation(args, split='val')
        if args.use_sbd:
            sbd_train = sbd.SBDSegmentation(args, split='trainaug')
            train_set = combine_dbs.CombineDBs([train_set, sbd_train], excluded=[val_set])

        num_class = train_set.NUM_CLASSES
        train_loader = DataLoader(train_set, batch_size=args.batch_size, shuffle=True, **kwargs)
        val_loader = DataLoader(val_set, batch_size=args.batch_size, shuffle=False, **kwargs)
        test_loader = None

        return train_loader, val_loader, test_loader, num_class

    elif args.dataset == 'cityscapes':
        if args.autodeeplab == 'search':
            train_set1, train_set2 = cityscapes.twoTrainSeg(args)
            num_class = train_set1.NUM_CLASSES
            train_loader1 = DataLoader(train_set1, batch_size=args.batch_size, shuffle=True, **kwargs)
            train_loader2 = DataLoader(train_set2, batch_size=args.batch_size, shuffle=True, **kwargs)
        elif args.autodeeplab == 'train':
            train_set = cityscapes.CityscapesSegmentation(args, split='train')
=======
>>>>>>> a5942b20
            num_class = train_set.NUM_CLASSES
            train_loader = DataLoader(train_set, batch_size=args.batch_size, shuffle=True, **kwargs)
            val_loader = DataLoader(val_set, batch_size=args.batch_size, shuffle=False, **kwargs)
            test_loader = None

            return train_loader, train_loader, val_loader, test_loader, num_class

        elif args.dataset == 'cityscapes':
            if args.autodeeplab == 'search':
                train_set1, train_set2 = cityscapes.twoTrainSeg(args)
                num_class = train_set1.NUM_CLASSES
                train_loader1 = DataLoader(train_set1, batch_size=args.batch_size, shuffle=True, **kwargs)
                train_loader2 = DataLoader(train_set2, batch_size=args.batch_size, shuffle=True, **kwargs)
            elif args.autodeeplab == 'train':
                train_set = cityscapes.CityscapesSegmentation(args, split='retrain')
                num_class = train_set.NUM_CLASSES
                train_loader = DataLoader(train_set, batch_size=args.batch_size, shuffle=True, **kwargs)
            else:
                raise Exception('autodeeplab param not set properly')

            val_set = cityscapes.CityscapesSegmentation(args, split='val')
            test_set = cityscapes.CityscapesSegmentation(args, split='test')
            val_loader = DataLoader(val_set, batch_size=args.batch_size, shuffle=False, **kwargs)
            test_loader = DataLoader(test_set, batch_size=args.batch_size, shuffle=False, **kwargs)

            if args.autodeeplab == 'search':
                return train_loader1, train_loader2, val_loader, test_loader, num_class
            elif args.autodeeplab == 'train':
                return train_loader, num_class



        elif args.dataset == 'coco':
            train_set = coco.COCOSegmentation(args, split='train')
            val_set = coco.COCOSegmentation(args, split='val')
            num_class = train_set.NUM_CLASSES
            train_loader = DataLoader(train_set, batch_size=args.batch_size, shuffle=True, **kwargs)
            val_loader = DataLoader(val_set, batch_size=args.batch_size, shuffle=False, **kwargs)
            test_loader = None
            return train_loader, train_loader, val_loader, test_loader, num_class

        elif args.dataset == 'kd':
            train_set = kd.CityscapesSegmentation(args, split='train')
            val_set = kd.CityscapesSegmentation(args, split='val')
            test_set = kd.CityscapesSegmentation(args, split='test')
            num_class = train_set.NUM_CLASSES
            train_loader1 = DataLoader(train_set, batch_size=args.batch_size, shuffle=True, **kwargs)
            train_loader2 = DataLoader(train_set, batch_size=args.batch_size, shuffle=True, **kwargs)
            val_loader = DataLoader(val_set, batch_size=args.batch_size, shuffle=False, **kwargs)
            test_loader = DataLoader(test_set, batch_size=args.batch_size, shuffle=False, **kwargs)

            return train_loader1, train_loader2, val_loader, test_loader, num_class
        else:
            raise NotImplementedError<|MERGE_RESOLUTION|>--- conflicted
+++ resolved
@@ -46,7 +46,6 @@
                 sbd_train = sbd.SBDSegmentation(args, split=['train', 'val'])
                 train_set = combine_dbs.CombineDBs([train_set, sbd_train], excluded=[val_set])
 
-<<<<<<< HEAD
     if args.dataset == 'pascal':
         train_set = pascal.VOCSegmentation(args, split='train')
         val_set = pascal.VOCSegmentation(args, split='val')
@@ -69,8 +68,6 @@
             train_loader2 = DataLoader(train_set2, batch_size=args.batch_size, shuffle=True, **kwargs)
         elif args.autodeeplab == 'train':
             train_set = cityscapes.CityscapesSegmentation(args, split='train')
-=======
->>>>>>> a5942b20
             num_class = train_set.NUM_CLASSES
             train_loader = DataLoader(train_set, batch_size=args.batch_size, shuffle=True, **kwargs)
             val_loader = DataLoader(val_set, batch_size=args.batch_size, shuffle=False, **kwargs)

--- conflicted
+++ resolved
@@ -32,17 +32,6 @@
         self.conv_feature = nn.Conv2d(
             low_level_inplanes, 48, 1, bias=False)
         self.bn1 = BatchNorm(48)
-<<<<<<< HEAD
-        self.relu = nn.ReLU()
-        self.feature_projection = nn.Sequential(
-            self.conv_feature, self.bn1, self.relu)
-        concate_channel = 48 + 256
-        if separate == True:
-            self.conv1 = nn.Sequential(SeparateConv(concate_channel, 256, kernel_size=3, stride=1, padding=1, bias=False),
-                                       nn.Dropout(0.5))
-            self.conv2 = nn.Sequential(SeparateConv(256, 256, kernel_size=3, stride=1, padding=1, bias=False),
-                                       nn.Dropout(0.1))
-=======
         self.feature_projection = nn.Sequential(self.conv_feature, self.bn1)
         concate_channel = 48 + 256
         if separate:
@@ -52,7 +41,6 @@
             self.conv2 = nn.Sequential(
                 SeparateConv(256, 256, kernel_size=3, stride=1, padding=1, bias=False, BatchNorm=BatchNorm),
                 nn.Dropout(0.1))
->>>>>>> a5942b20
 
         else:
             self.conv1 = nn.Sequential(nn.Conv2d(concate_channel, 256, kernel_size=3, stride=1, padding=1, bias=False),
